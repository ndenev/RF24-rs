//! Different structs and values for configuration of the chip.
//!
//! To construct a representation of your config, see [`NrfConfig`].
//!
//! # Default values
//! All these options have a default value:
//!
//! * `addr_width`:             address width of 5 bytes.
//! * `ack_payloads_enabled`:   false: acknowledgement payloads are disabled by default.
//! * `auto_retry`:             enabled, will wait 1586µs on ack, and will retry 15 times.
//! * `channel`:                channel 76.
//! * `crc_encoding_scheme`:    encoding scheme with 2 bytes.
//! * `data_rate`:              1Mbps.
//! * `payload_size`:           static payload size of [`MAX_PAYLOAD_SIZE`] bytes.
//! * `pa_level`:               min amplification level.
//!
use crate::MAX_PAYLOAD_SIZE;
use crate::{register_acces::Register, status::Status};
#[cfg(feature = "micro-fmt")]
use ufmt::{uDebug, uWrite, uwrite, Formatter};

const MAX_CHANNEL: u8 = 125;

/// Configuration builder struct for NRF chip.
///
/// Always created with the `default()` method and modified through
/// the builder pattern.
///
/// # Example: default
/// ```rust
/// use nrf24::Nrf24l01;
/// use nrf24::config::NrfConfig;
///
/// let config = NrfConfig::default();
///
/// let mut chip = Nrf24l01::new(spi, ce, ncs, delay, config)?;
/// ```
///
/// # Example: custom configuration
/// ```rust
/// use nrf24::Nrf24l01;
/// use nrf24::config::{PALevel, DataRate, NrfConfig, PayloadSize};
///
/// let config = NrfConfig::default()
///     .payload_size(PayloadSize::Dynamic) // set dynamic payload size
///     .channel(7)
///     .addr_width(3),
///     .data_rate(DataRate::R2Mbps)
///     .pa_level(PALevel::Max)
///     .crc_encoding_scheme(None) // disable crc
///     .ack_payloads_enabled(true)
///     .auto_retry((15, 15));
///
/// let mut chip = Nrf24l01::new(spi, ce, ncs, delay, config)?;
/// ```
#[derive(Copy, Debug, Clone)]
pub struct NrfConfig {
    pub(crate) payload_size: PayloadSize,
    pub(crate) channel: u8,
    pub(crate) addr_width: AddressWidth,
    pub(crate) data_rate: DataRate,
    pub(crate) pa_level: PALevel,
    pub(crate) crc_encoding_scheme: Option<EncodingScheme>,
    pub(crate) ack_payloads_enabled: bool,
    pub(crate) auto_retry: AutoRetransmission,
    pub(crate) auto_ack_enabled: bool,
}

impl NrfConfig {
    /// Set Payload Size
    /// A value of 0 means dynamic payloads will be enabled.
    /// Values greater than [`MAX_PAYLOAD_SIZE`] will be floored.
    pub fn payload_size<T: Into<PayloadSize>>(mut self, payload_size: T) -> Self {
        self.payload_size = payload_size.into();
        self
    }
    /// Set RF channel
    /// Must be a number in [0..125], values outside will be clipped
    pub fn channel(mut self, channel: u8) -> Self {
        self.channel = core::cmp::min(channel, MAX_CHANNEL);
        self
    }
    /// Set the Address Width
    /// If using a number, it must be in [3..5], values outside will be clipped
    pub fn addr_width<T: Into<AddressWidth>>(mut self, addr_width: T) -> Self {
        self.addr_width = addr_width.into();
        self
    }
    /// Set the Data Rate
    pub fn data_rate(mut self, data_rate: DataRate) -> Self {
        self.data_rate = data_rate;
        self
    }
    /// Set the Power Amplification Level
    pub fn pa_level(mut self, pa_level: PALevel) -> Self {
        self.pa_level = pa_level;
        self
    }
    /// Set the Cyclic Redundancy Check Encodign Scheme
    /// None will disable the CRC.
    pub fn crc_encoding_scheme(mut self, crc_encoding_scheme: Option<EncodingScheme>) -> Self {
        self.crc_encoding_scheme = crc_encoding_scheme;
        self
    }
    /// Configure if auto acknowledgements are enabled
    pub fn ack_payloads_enabled(mut self, ack_payloads_enabled: bool) -> Self {
        self.ack_payloads_enabled = ack_payloads_enabled;
        self
    }
    /// Set the automatic retransmission config
    pub fn auto_retry<T: Into<AutoRetransmission>>(mut self, auto_retry: T) -> Self {
        self.auto_retry = auto_retry.into();
        self
    }

    /// Configure if auto acknowledgement enabled
    pub fn auto_ack(mut self, auto_ack_enabled: bool) -> Self {
        self.auto_ack_enabled = auto_ack_enabled;
        self
    }
}

impl Default for NrfConfig {
    fn default() -> Self {
        Self {
            channel: 76,
            payload_size: PayloadSize::default(),
            addr_width: AddressWidth::default(),
            crc_encoding_scheme: Some(EncodingScheme::R2Bytes),
            pa_level: PALevel::default(),
            data_rate: DataRate::default(),
            ack_payloads_enabled: false,
            auto_retry: AutoRetransmission::default(),
            auto_ack_enabled: false,
        }
    }
}

#[cfg(feature = "micro-fmt")]
impl uDebug for NrfConfig {
    fn fmt<W: ?Sized>(&self, f: &mut Formatter<'_, W>) -> core::result::Result<(), W::Error>
    where
        W: uWrite,
    {
        f.debug_struct("nRF configuration")?
            .field("channel", &self.channel)?
            .field("payload size", &self.payload_size)?
            .field("power amplification level", &self.pa_level)?
            .field("data rate", &self.data_rate)?
            .field("auto retransmission", &self.auto_retry)?
            .field(
                "acknowledgement payloads enabled",
                &self.ack_payloads_enabled,
            )?
            .field("address width", &self.addr_width)?
            .field("crc encoding scheme", &self.crc_encoding_scheme)?
            .finish()
    }
}

/// Different RF power levels. The higher the level the bigger range, but the more the current
/// consumption.
///
/// Defaults to Min.
#[derive(PartialEq, Eq, Copy, Clone)]
pub enum PALevel {
    /// -18 dBm, 7 mA current consumption.
    Min = 0b0000_0000,
    /// -12 dBm, 7.5 mA current consumption.
    Low = 0b0000_0010,
    /// -6 dBm, 9.0 mA current consumption.
    High = 0b0000_0100,
    /// -0 dBm, 11.3 mA current consumption.
    Max = 0b0000_0110,
}

impl PALevel {
    pub(crate) fn bitmask() -> u8 {
        0b0000_0110
    }
    pub(crate) fn level(&self) -> u8 {
        *self as u8
    }
}

impl Default for PALevel {
    fn default() -> Self {
        PALevel::Min
    }
}

impl From<u8> for PALevel {
    fn from(t: u8) -> Self {
        match t & Self::bitmask() {
            0b0000_0000 => Self::Min,
            0b0000_0010 => Self::Low,
            0b0000_0100 => Self::High,
            0b0000_0110 => Self::Max,
            _ => unreachable!(),
        }
    }
}
impl core::fmt::Debug for PALevel {
    fn fmt(&self, f: &mut core::fmt::Formatter<'_>) -> core::fmt::Result {
        match *self {
            PALevel::Min => f.write_str("min (-18 dBm)"),
            PALevel::Low => f.write_str("low (-12 dBm)"),
            PALevel::High => f.write_str("high (-6 dBm)"),
            PALevel::Max => f.write_str("max (0 dBm)"),
        }
    }
}

#[cfg(feature = "micro-fmt")]
impl uDebug for PALevel {
    fn fmt<W: ?Sized>(&self, f: &mut Formatter<'_, W>) -> core::result::Result<(), W::Error>
    where
        W: uWrite,
    {
        match *self {
            PALevel::Min => f.write_str("min (-18 dBm)"),
            PALevel::Low => f.write_str("low (-12 dBm)"),
            PALevel::High => f.write_str("high (-6 dBm)"),
            PALevel::Max => f.write_str("max (0 dBm)"),
        }
    }
}

#[cfg(feature = "de-fmt")]
impl defmt::Format for PALevel {
    fn format(&self, fmt: defmt::Formatter) {
        use defmt::write;
        match *self {
            PALevel::Min => write!(fmt, "min (-18 dBm)"),
            PALevel::Low => write!(fmt, "low (-12 dBm)"),
            PALevel::High => write!(fmt, "high (-6 dBm)"),
            PALevel::Max => write!(fmt, "max (0 dBm)"),
        }
    }
}

/// Enum representing the payload size.
#[derive(Debug, Copy, Clone, PartialEq, Eq)]
pub enum PayloadSize {
    /// The chip will dynamically set the payload size, depending on the message size.
    Dynamic,
    /// Static payload size. Maximum value of 127.
    Static(u8),
}

impl PayloadSize {
    /// Truncates the payload size to be max [`MAX_PAYLOAD_SIZE`].
    pub(crate) fn truncate(self) -> Self {
        match self {
            Self::Dynamic => Self::Dynamic,
            Self::Static(n) => Self::Static(core::cmp::min(n, MAX_PAYLOAD_SIZE)),
        }
    }
}

impl Default for PayloadSize {
    fn default() -> Self {
        Self::Static(MAX_PAYLOAD_SIZE)
    }
}

impl From<u8> for PayloadSize {
    fn from(size: u8) -> Self {
        match size {
            0 => Self::Dynamic,
            n => Self::Static(core::cmp::min(n, MAX_PAYLOAD_SIZE)),
        }
    }
}

#[cfg(feature = "micro-fmt")]
impl uDebug for PayloadSize {
    fn fmt<W: ?Sized>(&self, f: &mut Formatter<'_, W>) -> core::result::Result<(), W::Error>
    where
        W: uWrite,
    {
        match *self {
            Self::Dynamic => f.write_str("dynamic payloads"),
            Self::Static(n) => uwrite!(f, "{:?} byte static payloads", n),
        }
    }
}

#[cfg(feature = "de-fmt")]
impl defmt::Format for PayloadSize {
    fn format(&self, fmt: defmt::Formatter) {
        use defmt::write;
        match *self {
            Self::Dynamic => write!(fmt, "dynamic payloads"),
            Self::Static(n) => write!(fmt, "{:?} byte static payloads", n),
        }
    }
}

/// Configured speed at which data will be sent.
///
/// Encoding:
/// [RF_DR_LOW (bit 5), RF_DR_HIGH (bit 3)]:
/// ‘00’ – 1Mbps
/// ‘01’ – 2Mbps
/// ‘10’ – 250kbps
///
/// Defaults to 2Mpbs.
#[derive(Debug, PartialEq, Eq, Copy, Clone)]
pub enum DataRate {
    /// 1 Mbps
    R1Mbps   = 0b0000_0000,
    /// 2 Mbps
<<<<<<< HEAD
    R2Mbps   = 0b0000_1000,
    /// 250 Kpbs
    R250Kbps = 0b0010_0000,
=======
    R2Mbps = 0b0000_1000,
>>>>>>> 580e8b56
}

impl DataRate {
    pub(crate) fn bitmask() -> u8 {
        0b0010_1000
    }
    pub(crate) fn rate(&self) -> u8 {
        *self as u8
    }
}

impl Default for DataRate {
    fn default() -> Self {
        DataRate::R1Mbps
    }
}

impl From<u8> for DataRate {
    fn from(t: u8) -> Self {
        match t & Self::bitmask() {
            0b0000_0000 => Self::R1Mbps,
            0b0000_1000 => Self::R2Mbps,
            0b0010_0000 => Self::R250Kbps,
            _ => unreachable!(),
        }
    }
}

#[cfg(feature = "micro-fmt")]
impl uDebug for DataRate {
    fn fmt<W: ?Sized>(&self, f: &mut Formatter<'_, W>) -> core::result::Result<(), W::Error>
    where
        W: uWrite,
    {
        match *self {
            DataRate::R250Kbps => f.write_str("250 Kbps"),
            DataRate::R1Mbps => f.write_str("1 Mbps"),
            DataRate::R2Mbps => f.write_str("2 Mbps"),
        }
    }
}

#[cfg(feature = "de-fmt")]
impl defmt::Format for DataRate {
    fn format(&self, fmt: defmt::Formatter) {
        use defmt::write;
        match *self {
            DataRate::R1Mbps => write!(fmt, "1 Mbps"),
            DataRate::R2Mbps => write!(fmt, "2 Mbps"),
        }
    }
}

/// Cyclic Redundancy Check encoding scheme.
#[derive(Debug, PartialEq, Eq, Copy, Clone)]
pub enum EncodingScheme {
    /// 1 byte
    R1Byte = 0,
    /// 2 bytes
    R2Bytes = 1,
}

impl EncodingScheme {
    fn bitmask() -> u8 {
        0b0000_0100
    }

    pub(crate) fn scheme(&self) -> u8 {
        *self as u8
    }
}

impl From<u8> for EncodingScheme {
    fn from(t: u8) -> Self {
        match t & Self::bitmask() {
            0b0000_0000 => Self::R1Byte,
            0b0000_0100 => Self::R2Bytes,
            _ => unreachable!(),
        }
    }
}

#[cfg(feature = "micro-fmt")]
impl uDebug for EncodingScheme {
    fn fmt<W: ?Sized>(&self, f: &mut Formatter<'_, W>) -> core::result::Result<(), W::Error>
    where
        W: uWrite,
    {
        match *self {
            Self::R1Byte => f.write_str("1 byte"),
            Self::R2Bytes => f.write_str("2 bytes"),
        }
    }
}

#[cfg(feature = "de-fmt")]
impl defmt::Format for EncodingScheme {
    fn format(&self, fmt: defmt::Formatter) {
        use defmt::write;
        match *self {
            Self::R1Byte => write!(fmt, "1 byte"),
            Self::R2Bytes => write!(fmt, "2 bytes"),
        }
    }
}

/// Address width for the reading and writing pipes.
#[derive(PartialEq, Eq, Copy, Clone)]
pub enum AddressWidth {
    /// 3 bytes
    R3Bytes = 1,
    /// 4 bytes
    R4Bytes = 2,
    /// 5 bytes
    R5Bytes = 3,
}

impl AddressWidth {
    pub(crate) fn value(&self) -> u8 {
        *self as u8
    }
    pub(crate) fn from_register(t: u8) -> Self {
        match t & 0b11 {
            0b01 => Self::R3Bytes,
            0b10 => Self::R4Bytes,
            0b11 => Self::R5Bytes,
            _ => unreachable!(),
        }
    }
}
impl Default for AddressWidth {
    fn default() -> Self {
        Self::R5Bytes
    }
}

impl From<u8> for AddressWidth {
    // from literal value
    fn from(t: u8) -> Self {
        match t {
            0..=3 => Self::R3Bytes,
            4 => Self::R4Bytes,
            5..=u8::MAX => Self::R5Bytes,
        }
    }
}

impl core::fmt::Debug for AddressWidth {
    fn fmt(&self, f: &mut core::fmt::Formatter<'_>) -> core::fmt::Result {
        match *self {
            Self::R3Bytes => f.write_str("3 bytes"),
            Self::R4Bytes => f.write_str("4 bytes"),
            Self::R5Bytes => f.write_str("5 bytes"),
        }
    }
}

#[cfg(feature = "micro-fmt")]
impl uDebug for AddressWidth {
    fn fmt<W: ?Sized>(&self, f: &mut Formatter<'_, W>) -> core::result::Result<(), W::Error>
    where
        W: uWrite,
    {
        match *self {
            Self::R3Bytes => f.write_str("3 bytes"),
            Self::R4Bytes => f.write_str("4 bytes"),
            Self::R5Bytes => f.write_str("5 bytes"),
        }
    }
}

#[cfg(feature = "de-fmt")]
impl defmt::Format for AddressWidth {
    fn format(&self, fmt: defmt::Formatter) {
        use defmt::write;
        match *self {
            Self::R3Bytes => write!(fmt, "3 bytes"),
            Self::R4Bytes => write!(fmt, "4 bytes"),
            Self::R5Bytes => write!(fmt, "5 bytes"),
        }
    }
}

/// Configuration of automatic retransmission consisting of a retransmit delay
/// and a retransmission count.
///
/// The delay before a retransmit is initiated, is calculated according to the following formula:
/// > ((**delay** + 1) * 250) + 86 µs
///
/// # Default
///
/// * Auto retransmission delay has a default value of 5, which means `1586 µs`.
/// * The chip will try to resend a failed message 15 times by default.
#[derive(PartialEq, Eq, Copy, Clone)]
pub struct AutoRetransmission {
    delay: u8,
    count: u8,
}

impl Default for AutoRetransmission {
    fn default() -> Self {
        Self {
            delay: 5,
            count: 15,
        }
    }
}

impl AutoRetransmission {
    pub(crate) fn from_register(reg: u8) -> Self {
        Self {
            delay: reg >> 4,
            count: reg & 0b0000_1111,
        }
    }
    /// The auto retransmit delay value.
    /// Values can be between 0 and 15.
    /// The delay before a retransmit is initiated, is calculated according to the following formula:
    /// > ((**delay** + 1) * 250) + 86 µs
    pub fn raw_delay(&self) -> u8 {
        self.delay
    }

    /// Returns the delay between auto retransmissions in ms.
    pub fn delay(&self) -> u32 {
        ((self.delay as u32 + 1) * 250) + 86
    }
    /// The number of times there will be an auto retransmission.
    /// Guarantueed to be a value between 0 and 15.
    pub fn count(&self) -> u8 {
        self.count
    }
}

impl From<(u8, u8)> for AutoRetransmission {
    fn from((d, c): (u8, u8)) -> Self {
        Self {
            delay: core::cmp::min(d, 15),
            count: core::cmp::min(c, 15),
        }
    }
}

impl core::fmt::Debug for AutoRetransmission {
    fn fmt(&self, f: &mut core::fmt::Formatter<'_>) -> core::fmt::Result {
        f.debug_struct("AutoRetransmission")
            .field("raw delay value", &self.raw_delay())
            .field("delay (µs)", &self.delay())
            .field("count", &self.count())
            .finish()
    }
}

#[cfg(feature = "micro-fmt")]
impl uDebug for AutoRetransmission {
    fn fmt<W: ?Sized>(&self, f: &mut Formatter<'_, W>) -> core::result::Result<(), W::Error>
    where
        W: uWrite,
    {
        f.debug_struct("AutoRetransmission")?
            .field("raw delay value", &self.raw_delay())?
            .field("delay (µs)", &self.delay())?
            .field("count", &self.count())?
            .finish()
    }
}

#[cfg(feature = "de-fmt")]
impl defmt::Format for AutoRetransmission {
    fn format(&self, fmt: defmt::Formatter) {
        use defmt::write;
        write!(
            fmt,
            "AutoRetransmission {{ raw delay value: {} , delay (µs): {}, count: {} }}",
            &self.raw_delay(),
            &self.delay(),
            &self.count()
        );
    }
}

/// Representation of the different data pipes through which data can be received.
///
/// An nRF24L01 configured as primary RX (PRX) will be able to receive data trough 6 different data
/// pipes.
/// One data pipe will have a unique address but share the same frequency channel.
/// This means that up to 6 different nRF24L01 configured as primary TX (PTX) can communicate with
/// one nRF24L01 configured as PRX, and the nRF24L01 configured as PRX will be able to distinguish
/// between them.
///
/// The default assumed data pipe is 0.
///
/// Data pipe 0 has a unique 40 bit configurable address. Each of data pipe 1-5 has an 8 bit unique
/// address and shares the 32 most significant address bits.
///
/// # Notes
/// In the PTX device data pipe 0 is used to received the acknowledgement, and therefore the
/// receive address for data pipe 0 has to be equal to the transmit address to be able to receive
/// the acknowledgement.
#[derive(Debug, PartialEq, Eq, Copy, Clone)]
#[repr(u8)]
pub enum DataPipe {
    /// Data pipe 0.
    /// Default pipe with a 40 bit configurable address.
    /// This pipe is used in TX mode when auto acknowledgement is enabled. On this channel the ACK
    /// messages are received.
    DP0 = 0,
    /// Data pipe 1.
    DP1 = 1,
    /// Data pipe 2.
    DP2 = 2,
    /// Data pipe 3.
    DP3 = 3,
    /// Data pipe 4.
    DP4 = 4,
    /// Data pipe 5.
    DP5 = 5,
}

impl DataPipe {
    pub(crate) fn pipe(&self) -> u8 {
        *self as u8
    }
}

impl Default for DataPipe {
    fn default() -> Self {
        DataPipe::DP0
    }
}

impl From<u8> for DataPipe {
    fn from(t: u8) -> Self {
        match t {
            0 => DataPipe::DP0,
            1 => DataPipe::DP1,
            2 => DataPipe::DP2,
            3 => DataPipe::DP3,
            4 => DataPipe::DP4,
            5 => DataPipe::DP5,
            _ => DataPipe::DP0,
        }
    }
}

impl Into<Register> for DataPipe {
    fn into(self) -> Register {
        match self {
            DataPipe::DP0 => Register::RX_ADDR_P0,
            DataPipe::DP1 => Register::RX_ADDR_P1,
            DataPipe::DP2 => Register::RX_ADDR_P2,
            DataPipe::DP3 => Register::RX_ADDR_P3,
            DataPipe::DP4 => Register::RX_ADDR_P4,
            DataPipe::DP5 => Register::RX_ADDR_P5,
        }
    }
}

#[cfg(feature = "micro-fmt")]
impl uDebug for DataPipe {
    fn fmt<W: ?Sized>(&self, f: &mut Formatter<'_, W>) -> core::result::Result<(), W::Error>
    where
        W: uWrite,
    {
        match *self {
            DataPipe::DP0 => f.write_str("data pipe 0"),
            DataPipe::DP1 => f.write_str("data pipe 1"),
            DataPipe::DP2 => f.write_str("data pipe 2"),
            DataPipe::DP3 => f.write_str("data pipe 3"),
            DataPipe::DP4 => f.write_str("data pipe 4"),
            DataPipe::DP5 => f.write_str("data pipe 5"),
        }
    }
}

#[cfg(feature = "de-fmt")]
impl defmt::Format for DataPipe {
    fn format(&self, fmt: defmt::Formatter) {
        use defmt::write;
        match *self {
            DataPipe::DP0 => write!(fmt, "data pipe 0"),
            DataPipe::DP1 => write!(fmt, "data pipe 1"),
            DataPipe::DP2 => write!(fmt, "data pipe 2"),
            DataPipe::DP3 => write!(fmt, "data pipe 3"),
            DataPipe::DP4 => write!(fmt, "data pipe 4"),
            DataPipe::DP5 => write!(fmt, "data pipe 5"),
        }
    }
}

#[derive(Debug, Copy, Clone)]
#[cfg_attr(feature = "de-fmt", derive(defmt::Format))]
pub(crate) enum Mode {
    TransmissionMode,
    ReceiverMode,
}

#[derive(Copy, Clone)]
pub struct DebugInfo {
    pub(crate) channel: u8,
    pub(crate) data_rate: DataRate,
    pub(crate) pa_level: PALevel,
    pub(crate) crc_encoding_scheme: Option<EncodingScheme>,
    pub(crate) payload_size: PayloadSize,
    pub(crate) retry_setup: AutoRetransmission,
    pub(crate) mode: Mode,
    pub(crate) addr_width: AddressWidth,
    pub(crate) tx_addr: [u8; 5],
    pub(crate) rx0_addr: [u8; 5],
    pub(crate) rx1_addr: [u8; 5],
    pub(crate) auto_ack: u8,
    pub(crate) open_read_pipes: u8,
    pub(crate) awaits_ack: bool,
    pub(crate) status: Status,
}

impl core::fmt::Debug for DebugInfo {
    fn fmt(&self, f: &mut core::fmt::Formatter<'_>) -> core::fmt::Result {
        f.debug_struct("Nrf24l01")
            .field("channel", &self.channel)
            .field("frequency", &(self.channel as u16 + 2400))
            .field("data_rate", &self.data_rate)
            .field("pa_level", &self.pa_level)
            .field("crc_encoding_scheme", &self.crc_encoding_scheme)
            .field("payload_size", &self.payload_size)
            .field("retry_setup", &self.retry_setup)
            .field("mode", &self.mode)
            .field("address_width", &self.addr_width)
            .field("awaits_ack", &self.awaits_ack)
            .field("tx_address", &core::str::from_utf8(&self.tx_addr).unwrap())
            .field("rx0_address", &format_args!("{:x?}", &self.rx0_addr))
            .field("rx1_address", &format_args!("{:x?}", &self.rx1_addr))
            .field("auto_ack_channels", &format_args!("{:06b}", self.auto_ack))
            .field(
                "enabled_rx_addresses",
                &format_args!("{:06b}", self.open_read_pipes),
            )
            .field("status", &self.status)
            .finish()
    }
}

#[cfg(feature = "de-fmt")]
impl defmt::Format for DebugInfo {
    fn format(&self, fmt: defmt::Formatter) {
        use defmt::write;

        write!(
            fmt,
            "Nrf24l01 {{ channel: {}, frequency: {}, data_rate: {}, pa_level: {}, crc_encoding_scheme: {}, payload_size: {}, retry_setup: {}, mode: {}, address_width: {}, awaits_ack: {}, tx_address: {:x}, rx0_address: {:x}, rx1_address: {:x}, status: {} auto_ack_channels: {:06b} }}",
            &self.channel,
            &(self.channel as u16 + 2400),
            &self.data_rate,
            &self.pa_level,
            &self.crc_encoding_scheme,
            &self.payload_size,
            &self.retry_setup,
            &self.mode,
            &self.addr_width,
            &self.awaits_ack,
            &self.tx_addr,
            &self.rx0_addr,
            &self.rx1_addr,
            &self.status,
            &self.auto_ack
        );
    }
}<|MERGE_RESOLUTION|>--- conflicted
+++ resolved
@@ -311,13 +311,9 @@
     /// 1 Mbps
     R1Mbps   = 0b0000_0000,
     /// 2 Mbps
-<<<<<<< HEAD
     R2Mbps   = 0b0000_1000,
     /// 250 Kpbs
     R250Kbps = 0b0010_0000,
-=======
-    R2Mbps = 0b0000_1000,
->>>>>>> 580e8b56
 }
 
 impl DataRate {
